--- conflicted
+++ resolved
@@ -19,11 +19,7 @@
     <parent>
         <groupId>org.apache.nifi</groupId>
         <artifactId>nifi-nar-bundles</artifactId>
-<<<<<<< HEAD
-        <version>1.9.2-SNAPSHOT</version>
-=======
         <version>1.9.3-SNAPSHOT</version>
->>>>>>> 4255528a
     </parent>
 
     <artifactId>nifi-scripting-bundle</artifactId>
@@ -39,50 +35,30 @@
             <dependency>
                 <groupId>org.apache.nifi</groupId>
                 <artifactId>nifi-scripting-processors</artifactId>
-<<<<<<< HEAD
-                <version>1.9.2-SNAPSHOT</version>
-=======
                 <version>1.9.3-SNAPSHOT</version>
->>>>>>> 4255528a
             </dependency>
             <dependency>
                 <groupId>org.apache.nifi</groupId>
                 <artifactId>nifi-distributed-cache-client-service-api</artifactId>
-<<<<<<< HEAD
-                <version>1.9.2-SNAPSHOT</version>
-=======
                 <version>1.9.3-SNAPSHOT</version>
->>>>>>> 4255528a
                 <scope>provided</scope>
             </dependency>
             <dependency>
                 <groupId>org.apache.nifi</groupId>
                 <artifactId>nifi-ssl-context-service-api</artifactId>
-<<<<<<< HEAD
-                <version>1.9.2-SNAPSHOT</version>
-=======
                 <version>1.9.3-SNAPSHOT</version>
->>>>>>> 4255528a
                 <scope>provided</scope>
             </dependency>
             <dependency>
                 <groupId>org.apache.nifi</groupId>
                 <artifactId>nifi-http-context-map-api</artifactId>
-<<<<<<< HEAD
-                <version>1.9.2-SNAPSHOT</version>
-=======
                 <version>1.9.3-SNAPSHOT</version>
->>>>>>> 4255528a
                 <scope>provided</scope>
             </dependency>
             <dependency>
                 <groupId>org.apache.nifi</groupId>
                 <artifactId>nifi-dbcp-service-api</artifactId>
-<<<<<<< HEAD
-                <version>1.9.2-SNAPSHOT</version>
-=======
                 <version>1.9.3-SNAPSHOT</version>
->>>>>>> 4255528a
                 <scope>provided</scope>
             </dependency>
             <dependency>
