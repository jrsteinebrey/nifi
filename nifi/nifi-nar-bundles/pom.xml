--- conflicted
+++ resolved
@@ -34,16 +34,12 @@
         <module>nifi-update-attribute-bundle</module>
         <module>nifi-kafka-bundle</module>
 		<module>nifi-kite-bundle</module>
-<<<<<<< HEAD
 		<module>nifi-aws-bundle</module>
-  </modules>
-=======
 		<module>nifi-social-media-bundle</module>
 		<module>nifi-geo-bundle</module>
 		<module>nifi-hl7-bundle</module>
 		<module>nifi-language-translation-bundle</module>
     </modules>
->>>>>>> c201aa1d
     <dependencyManagement>
         <dependencies>
             <dependency>
